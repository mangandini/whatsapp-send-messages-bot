# WhatsApp Campaign & Marketing Bot
Automates sending of personalized messages via WhatsApp. 

## Overview
An free open-source tool using whatsapp-web.js that turns a plain WhatsApp account into a lightweight campaign engine. Drop your contacts into the web dashboard, write one template with placeholders like {name}, {phone}, etc and the bot handles the rest—sending each message, spacing them out so you stay under WhatsApp's radar, and even logging every reply. Perfect for makers, community managers, and small teams who need to reach many people without juggling complex or pricey platforms. ​

![Campaign Settings](docs/screenshots/settings-campaign.png)
![Main Dashboard](docs/screenshots/screenshot-dash.png)

> [!WARNING]
> WhatsApp does not allow bots or unofficial clients on their platform, so this shouldn't be considered totally safe. This project is not affiliated, associated, authorized, endorsed by, or in any way officially connected with WhatsApp or any of its subsidiaries or its affiliates. The official WhatsApp website can be found at whatsapp.com. "WhatsApp" as well as related names, marks, emblems and images are registered trademarks of their respective owners. Also it is not guaranteed you will not be blocked by using this method. 


## Features
<<<<<<< HEAD

=======
<img src="docs/screenshots/mobile-conversation.png" alt="Conversation view on Mobile phone" height="600" style="float: right;">
>>>>>>> c01af98c
* Send personalized messages to multiple contacts using **customizable templates with placeholders**
* **A Full Web Interface** to manage all features and settings, everything can be done directly from the interface, no terminal needed.
* **Randomized Greetings/Farewells:** Enhance message variation by defining multiple greetings and farewells within your template. The bot randomly selects one for each message, reducing repetitive patterns and potentially lowering detection risk when sending bulk messages.
*   **CSV Import:** Imports contact data easily from CSV files.
* View contacts and message history.
* **Test Mode:** Allows sending campaigns to a predefined list without affecting production contact status.
* Reply to individual contacts directly through the web interface to maintain the full context of the conversation.
* Track message history and delivery status for each contact
*   **Configurable Worker Timings:** Set intervals for campaign checks, outgoing queue checks, and delays between both campaign and individual message sends via the Settings page
* Uses SQLite for storing contacts, messages, application settings, and the outgoing message queue.


## Technology Stack

*   Node.js
*   whatsapp-web.js
*   Express.js
*   EJS (Templating Engine)
*   SQLite3
*   PM2 (Process Manager)
*   Libraries: `qrcode-terminal`, `csv-parse`, `libphonenumber-js`, `multer`


## Prerequisites

*   Node.js (v14 or higher recommended)
*   npm
*   An active WhatsApp account for the bot

## Installation

1.  **Clone the repository:**
    ```bash
    git clone <YOUR_REPOSITORY_URL> whatsappbot
    cd whatsappbot
    ```
2.  **Install dependencies:**
    ```bash
    npm install
    ```
3.  **Setup Environment Variables:**
    *   Copy `.env.example` to `.env`.
    *   Fill in the necessary values in `.env`. 

## Configuration

*   **Application Settings:** Core parameters like message templates, worker timings, and logging preferences are configured via the **Settings page in the Web Interface**. These settings are stored in the `app_settings` table within the SQLite database.


## Database Setup

*   The database schema is defined in `db/schema.sql`.
*   The database file and tables are automatically created / updated when the application (either `web` or `worker`) starts, thanks to the `initializeDatabase()` function in `src/database.js`.
*   **Main Tables:**
    *   `contacts`: Stores contact information (name, phone, custom fields, status).
    *   `messages`: Logs all messages sent and received via the bot.
    *   `app_settings`: Holds application configuration set via the web UI (templates, timings, test mode, etc.).
    *   `outgoing_queue`: Temporarily stores individual messages sent from the UI before the worker processes them.

## Running Locally

You need to run the bot and the web server in **separate terminals**.

>The bot (`worker`) runs in the background, periodically checking for campaign start signals triggered via the web UI (`web`), and sends the personalized messages.


1.  **Run the WhatsApp Bot (Worker):**
    ```bash
    node main.js
    ```
    *   This starts the bot. On the first run, it will display a QR code in the terminal. Scan it with your WhatsApp application (Linked Devices).
    *   The bot loads its configuration from the database (using `src/configLoader.js`) and then connects and listens for incoming messages and campaign start signals.
    * `.wwebjs_auth/` directory is created by whatsapp-web.js for session storage)



2.  **Run the Web Interface:**
    ```bash
    node src/webserver/server.js
    ```
    *   This starts the Express web server.
    *   Access the interface in your browser, typically at `http://localhost:3000` (or the configured `PORT`).

## Deployment

This project offers two ways to define its processes for deployment platforms:

1.  **`ecosystem.config.js`:** Uses the PM2 process manager. This is recommended for robustness (auto-restarts, monitoring) and is used in the detailed Coolify instructions.
2.  **`Procfile`:** A simpler format often used by Heroku-like platforms and standard buildpacks (like Nixpacks or Cloud Native Buildpacks). It defines the `web` and `worker` processes directly.

Read [deployment.md](docs/deployment.md) to choose the method that best suits your deployment platform:

*   Deployment with Coolify (Using `ecosystem.config.js`)
*   Deployment with PM2 (Generic / Non-Coolify)
*   Deployment with Procfile (e.g., Heroku, Dokku, some Buildpacks)

## Usage (Web Interface)

Once deployed and running:

1.  **Access the Web UI:** Navigate to the domain you configured.
2.  **Configure Messages & Settings:** Use the Settings page to configure:
    *   **Campaign Message Templates:** 
    *   **General Settings:**
        *   *Test Mode:* Enable to send only to specified `Test Contacts` without affecting the main database.
        *   Campaign Batch Size, Campaign Delays, Worker Timings, among other settings.
    *   **Logging:**
        *   *Log Unknown Senders:* If enabled (default), incoming messages from numbers not in your contacts DB are logged. If disabled, they are ignored.

![Settings Page](docs/screenshots/settings-general.png)

3.  **Import Contacts:** Use the "Import Contacts" form to upload a CSV file.
    *   The `can_contact` column can accept values like `TRUE`/`FALSE`, `1`/`0`, `YES`/`NO`. If omitted or invalid, it defaults to `1` (Yes), unless the phone number is invalid.
    * The `has_been_contacted` column is ignored, as the importer will always assign (0) (false) to the field for each new contact imported. It will be updated when the bot sends a message to that contact.

![Import Contacts](docs/screenshots/screenshot-import.png)    

4.  **View Conversations & Send Replies:**
    *   View contact details custom fields, and contact status.
    *   Type and send an individual reply directly to any contact. **Messages are added to a queue for the worker to send.**

![Contacts and Conversation View](docs/screenshots/screenshot-conversation.png)

5.  **Prepare Campaign:** Click the "Start Campaign" button on the main dashboard.
6.  **Bot Sends Messages:**
    *   The `worker` process periodically checks for the campaign flag (based on *Campaign Check Interval*). If set, it resets the flag, reloads the latest configuration from the database, and starts sending campaign messages based on the templates, using the configured batch size and delay.
    *   The `worker` also periodically checks the `outgoing_queue` table (based on *Queue Check Interval*) for individual replies entered via the UI and sends them, respecting the *Individual Message Delay*.
7.  **Monitor:** Use the "Messages" and "Contacts" views in the web UI to see the status and history.

<<<<<<< HEAD

=======
<img src="docs/screenshots/mobile-contacts.png" alt="Contacts View on Mobile" height="600" style="float: right;">
>>>>>>> c01af98c
**Note on Failed Individual Replies:**

If an individual reply sent from the Contacts view fails (e.g., invalid number, network issue), the worker process (`main.js`) will log a detailed error to the console. The message record in the `outgoing_queue` table will be updated to `status='FAILED'` and include the error message. The main `messages` table will also log the attempt with `status='FAILED'`.

<img src="docs/screenshots/mobile-contacts.png" alt="Contacts View on Mobile" height="600">
<img src="docs/screenshots/mobile-conversation.png" alt="Conversation view on Mobile phone" height="600">


## License

This project is licensed under the GNU Affero General Public License v3.0 (AGPL-3.0), except for third-party components that maintain their own licenses:

- [whatsapp-web.js](https://github.com/pedroslopez/whatsapp-web.js) - Licensed under Apache License 2.0

This means you can use, modify, and distribute this software, but if you offer this service over a network, you must provide the complete source code under the same AGPL-3.0 license.


## Future Considerations

**Core Functionality:**
*   User authentication for the web interface.
*   Message scheduling (both campaigns and individual).
*   Add support to send / receive media (images, documents, etc.) - Only text messages are currently supported.

**UI/UX Enhancements:**
*   Real-time updates in the web UI (e.g., using WebSockets to show message status changes instantly).
*   Status indicators for queued/failed individual messages in the UI (currently logged to DB/console).
*   More advanced filtering/searching/sorting options in the Contacts and Messages views.

**Potential Features:**
*   Ability to create multiple campaigns with different templates/schedules.
*   Basic analytics/reporting on campaign performance.<|MERGE_RESOLUTION|>--- conflicted
+++ resolved
@@ -4,19 +4,15 @@
 ## Overview
 An free open-source tool using whatsapp-web.js that turns a plain WhatsApp account into a lightweight campaign engine. Drop your contacts into the web dashboard, write one template with placeholders like {name}, {phone}, etc and the bot handles the rest—sending each message, spacing them out so you stay under WhatsApp's radar, and even logging every reply. Perfect for makers, community managers, and small teams who need to reach many people without juggling complex or pricey platforms. ​
 
+![Main Dashboard](docs/screenshots/screenshot-dash.png)
 ![Campaign Settings](docs/screenshots/settings-campaign.png)
-![Main Dashboard](docs/screenshots/screenshot-dash.png)
 
 > [!WARNING]
 > WhatsApp does not allow bots or unofficial clients on their platform, so this shouldn't be considered totally safe. This project is not affiliated, associated, authorized, endorsed by, or in any way officially connected with WhatsApp or any of its subsidiaries or its affiliates. The official WhatsApp website can be found at whatsapp.com. "WhatsApp" as well as related names, marks, emblems and images are registered trademarks of their respective owners. Also it is not guaranteed you will not be blocked by using this method. 
 
 
 ## Features
-<<<<<<< HEAD
-
-=======
 <img src="docs/screenshots/mobile-conversation.png" alt="Conversation view on Mobile phone" height="600" style="float: right;">
->>>>>>> c01af98c
 * Send personalized messages to multiple contacts using **customizable templates with placeholders**
 * **A Full Web Interface** to manage all features and settings, everything can be done directly from the interface, no terminal needed.
 * **Randomized Greetings/Farewells:** Enhance message variation by defining multiple greetings and farewells within your template. The bot randomly selects one for each message, reducing repetitive patterns and potentially lowering detection risk when sending bulk messages.
@@ -146,17 +142,10 @@
     *   The `worker` also periodically checks the `outgoing_queue` table (based on *Queue Check Interval*) for individual replies entered via the UI and sends them, respecting the *Individual Message Delay*.
 7.  **Monitor:** Use the "Messages" and "Contacts" views in the web UI to see the status and history.
 
-<<<<<<< HEAD
-
-=======
 <img src="docs/screenshots/mobile-contacts.png" alt="Contacts View on Mobile" height="600" style="float: right;">
->>>>>>> c01af98c
 **Note on Failed Individual Replies:**
 
 If an individual reply sent from the Contacts view fails (e.g., invalid number, network issue), the worker process (`main.js`) will log a detailed error to the console. The message record in the `outgoing_queue` table will be updated to `status='FAILED'` and include the error message. The main `messages` table will also log the attempt with `status='FAILED'`.
-
-<img src="docs/screenshots/mobile-contacts.png" alt="Contacts View on Mobile" height="600">
-<img src="docs/screenshots/mobile-conversation.png" alt="Conversation view on Mobile phone" height="600">
 
 
 ## License
